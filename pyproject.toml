[project]
name = "perfect"
version = "0.1.0"
description = "Add your description here"
requires-python = ">=3.13"
dependencies = [
    "pandas>=2.3.1",
    "prefect>=3.4.6",
    "prefect-dbt>=0.7.0",
    "prefect-docker>=0.6.6",
    "prefect-github>=0.3.1",
    "boto3>=1.35.0",
    "python-dotenv>=1.0.0",
    "beautifulsoup4>=4.13.0",
    "pyyaml>=6.0.2",
<<<<<<< HEAD
    "litellm>=1.52.0",
=======
    "PyRSS2Gen>=1.1.0",
]

[project.optional-dependencies]
dev = [
    "pytest>=7.0.0",
    "pytest-cov>=4.0.0",
    "pytest-xdist>=3.0.0",
    "ruff>=0.1.0",
    "black>=23.0.0",
    "mypy>=1.0.0",
]

[build-system]
requires = ["hatchling"]
build-backend = "hatchling.build"

[tool.hatch.build.targets.wheel]
packages = ["lib"]

[tool.pytest.ini_options]
testpaths = ["tests"]
python_files = ["test_*.py"]
python_classes = ["Test*"]
python_functions = ["test_*"]
addopts = [
    "--strict-markers",
    "--strict-config",
    "--verbose",
    "-ra",
    "--cov=lib",
    "--cov-report=term-missing",
    "--cov-report=html:htmlcov",
    "--cov-fail-under=90",
]
markers = [
    "slow: marks tests as slow (deselect with '-m \"not slow\"')",
    "integration: marks tests as integration tests",
    "unit: marks tests as unit tests",
]

[tool.ruff]
line-length = 120
target-version = "py313"
select = [
    "E",   # pycodestyle errors
    "W",   # pycodestyle warnings
    "F",   # pyflakes
    "I",   # isort
    "B",   # flake8-bugbear
    "C4",  # flake8-comprehensions
    "UP",  # pyupgrade
]
ignore = [
    "E501",  # line too long, handled by black
    "B008",  # do not perform function calls in argument defaults
]

[tool.ruff.per-file-ignores]
"tests/**/*" = ["S101"]  # allow assert in tests

[tool.black]
line-length = 120
target-version = ['py313']
include = '\.pyi?$'
extend-exclude = '''
/(
  # directories
  \.eggs
  | \.git
  | \.hg
  | \.mypy_cache
  | \.tox
  | \.venv
  | build
  | dist
)/
'''

[tool.mypy]
python_version = "3.13"
warn_return_any = true
warn_unused_configs = true
disallow_untyped_defs = true
disallow_incomplete_defs = true
check_untyped_defs = true
disallow_untyped_decorators = true
no_implicit_optional = true
warn_redundant_casts = true
warn_unused_ignores = true
warn_no_return = true
warn_unreachable = true
strict_equality = true

[[tool.mypy.overrides]]
module = "tests.*"
disallow_untyped_defs = false

[tool.coverage.run]
source = ["lib"]
omit = [
    "*/tests/*",
    "*/test_*.py",
    "*/__pycache__/*",
]

[tool.coverage.report]
exclude_lines = [
    "pragma: no cover",
    "def __repr__",
    "if self.debug:",
    "if settings.DEBUG",
    "raise AssertionError",
    "raise NotImplementedError",
    "if 0:",
    "if __name__ == .__main__.:",
    "class .*\\bProtocol\\):",
    "@(abc\\.)?abstractmethod",
>>>>>>> 96ee96df
]<|MERGE_RESOLUTION|>--- conflicted
+++ resolved
@@ -13,9 +13,7 @@
     "python-dotenv>=1.0.0",
     "beautifulsoup4>=4.13.0",
     "pyyaml>=6.0.2",
-<<<<<<< HEAD
     "litellm>=1.52.0",
-=======
     "PyRSS2Gen>=1.1.0",
 ]
 
@@ -134,5 +132,4 @@
     "if __name__ == .__main__.:",
     "class .*\\bProtocol\\):",
     "@(abc\\.)?abstractmethod",
->>>>>>> 96ee96df
 ]